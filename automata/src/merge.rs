/*
 * This Source Code Form is subject to the terms of the Mozilla Public
 * License, v. 2.0. If a copy of the MPL was not distributed with this
 * file, You can obtain one at https://mozilla.org/MPL/2.0/.
 */

//! Trait to fallibly combine multiple values into one value with identical semantics.

use crate::{
    Action, Ctrl, CtrlMergeConflict, CurryInput, CurryStack, IllFormed, Input, Range, RangeMap,
    Stack, State, Transition, Update,
};
use core::convert::Infallible;
use std::collections::{btree_map::Entry, BTreeMap, BTreeSet};

/// Trait to fallibly combine multiple values into one value with identical semantics.
pub trait Merge: Sized {
    /// Implementation-defined error providing a witness to the reason the merge failed.
    type Error;
    /// Fallibly combine multiple values into one value with identical semantics.
    /// # Errors
    /// Implementation-defined: if the merge as we define it can't work.
    fn merge(self, other: Self) -> Result<Self, Self::Error>;
}

/// Merge a collection of elements into one.
/// Return `None` if the collection was empty.
#[inline]
pub fn merge<M: Merge, In: IntoIterator<Item = M>>(input: In) -> Option<Result<M, M::Error>> {
    let mut iter = input.into_iter();
    let first = iter.next()?;
    Some(iter.try_fold(first, Merge::merge))
}

/// Merge a collection of `Result`s possibly containing elements into one.
/// Return `None` if the collection was empty.
#[inline]
#[allow(clippy::module_name_repetitions)]
pub fn try_merge<M: Merge, In: IntoIterator<Item = Result<M, M::Error>>>(
    input: In,
) -> Option<Result<M, M::Error>> {
    let mut iter = input.into_iter();
    iter.next()?.map_or_else(
        |e| Some(Err(e)),
        |first| Some(iter.try_fold(first, |acc, m| acc.merge(m?))),
    )
}

impl<T> Merge for Option<T> {
    type Error = (T, T);
    #[inline]
    fn merge(self, other: Self) -> Result<Self, Self::Error> {
        match (self, other) {
            (None, None) => Ok(None),
            (Some(a), None) => Ok(Some(a)),
            (None, Some(b)) => Ok(Some(b)),
            (Some(a), Some(b)) => Err((a, b)),
        }
    }
}

impl Merge for usize {
    type Error = CtrlMergeConflict;
    #[inline]
    fn merge(self, other: Self) -> Result<Self, Self::Error> {
        if self == other {
            Ok(self)
        } else {
            Err(CtrlMergeConflict::NotEqual(self, other))
        }
    }
}

impl<T: Ord> Merge for BTreeSet<T> {
    type Error = CtrlMergeConflict;
    #[inline]
    fn merge(mut self, other: Self) -> Result<Self, Self::Error> {
        self.extend(other);
        Ok(self)
    }
}

impl<I: Input, S: Stack, C: Ctrl<I, S>> Merge for BTreeMap<Range<I>, Transition<I, S, C>> {
    type Error = IllFormed<I, S, C>;
    #[inline]
    fn merge(mut self, other: Self) -> Result<Self, Self::Error> {
        for (k, v) in other {
            match self.entry(k) {
                Entry::Occupied(extant) => {
                    let (lk, lv) = extant.remove_entry();
                    drop(self.insert(lk, lv.merge(v)?));
                }
                Entry::Vacant(empty) => drop(empty.insert(v)),
            }
        }
        Ok(self)
    }
}

impl<I: Input, S: Stack, C: Ctrl<I, S>> Merge for State<I, S, C> {
    type Error = IllFormed<I, S, C>;
    #[inline]
    #[allow(clippy::unwrap_in_result)]
    fn merge(mut self, other: Self) -> Result<Self, Self::Error> {
        Ok(Self {
            transitions: self.transitions.merge(other.transitions)?,
<<<<<<< HEAD
            non_accepting: other.non_accepting.and(self.non_accepting),
=======
            non_accepting: if self.non_accepting.is_empty() || other.non_accepting.is_empty() {
                vec![]
            } else {
                self.non_accepting.extend(other.non_accepting);
                self.non_accepting
            },
>>>>>>> 0517cab3
            tag: unwrap!(self.tag.merge(other.tag)),
        })
    }
}

impl<T> Merge for Vec<T> {
    type Error = Infallible;
    #[inline]
    fn merge(mut self, other: Self) -> Result<Self, Self::Error> {
        self.extend(other);
        Ok(self)
    }
}

impl<I: Input, S: Stack, C: Ctrl<I, S>> Merge for CurryStack<I, S, C> {
    type Error = IllFormed<I, S, C>;
    #[inline]
    fn merge(self, other: Self) -> Result<Self, Self::Error> {
        Ok(Self {
            wildcard: self
                .wildcard
                .merge(other.wildcard)
                .or_else(|(a, b)| Ok(Some(a.merge(b)?)))?,
            map_none: self
                .map_none
                .merge(other.map_none)
                .or_else(|(a, b)| Ok(Some(a.merge(b)?)))?,
            map_some: self.map_some.merge(other.map_some)?,
        })
    }
}

impl<I: Input, S: Stack, C: Ctrl<I, S>> Merge for CurryInput<I, S, C> {
    type Error = IllFormed<I, S, C>;
    #[inline]
    fn merge(self, other: Self) -> Result<Self, Self::Error> {
        match (self, other) {
            (Self::Wildcard(lhs), Self::Wildcard(rhs)) => Ok(Self::Wildcard(lhs.merge(rhs)?)),
            (Self::Wildcard(w), Self::Scrutinize(s)) | (Self::Scrutinize(s), Self::Wildcard(w)) => {
                match s.entries.first_key_value() {
                    None => Ok(Self::Wildcard(w)),
                    Some((k, v)) => Err(IllFormed::WildcardMask {
                        arg_stack: None,
                        arg_token: Some(k.clone()),
                        possibility_1: Box::new(w),
                        possibility_2: Box::new(v.clone()),
                    }),
                }
            }
            (Self::Scrutinize(lhs), Self::Scrutinize(rhs)) => Ok(Self::Scrutinize(lhs.merge(rhs)?)),
        }
    }
}

impl<I: Input, S: Stack, C: Ctrl<I, S>> Merge for BTreeMap<S, CurryInput<I, S, C>> {
    type Error = IllFormed<I, S, C>;
    #[inline]
    #[allow(clippy::wildcard_enum_match_arm)]
    fn merge(mut self, other: Self) -> Result<Self, Self::Error> {
        for (k, v) in other {
            match self.entry(k) {
                Entry::Occupied(extant) => {
                    let (lk, lv) = extant.remove_entry();
                    drop(self.insert(
                        lk.clone(),
                        lv.merge(v).map_err(|e| match e {
                            IllFormed::WildcardMask {
                                arg_stack: None,
                                arg_token,
                                possibility_1,
                                possibility_2,
                            } => IllFormed::WildcardMask {
                                arg_stack: Some(lk),
                                arg_token,
                                possibility_1,
                                possibility_2,
                            },
                            anything_else => anything_else,
                        })?,
                    ));
                }
                Entry::Vacant(empty) => drop(empty.insert(v)),
            }
        }
        Ok(self)
    }
}

impl<I: Input, S: Stack, C: Ctrl<I, S>> Merge for RangeMap<I, S, C> {
    type Error = IllFormed<I, S, C>;
    #[inline]
    fn merge(self, other: Self) -> Result<Self, Self::Error> {
        Ok(Self {
            entries: self.entries.merge(other.entries)?,
        })
    }
}

impl<I: Input, S: Stack, C: Ctrl<I, S>> Merge for Transition<I, S, C> {
    type Error = IllFormed<I, S, C>;
    #[inline]
    fn merge(self, other: Self) -> Result<Self, Self::Error> {
        Ok(Self {
            dst: self
                .dst
                .merge(other.dst)
                .map_err(|e: CtrlMergeConflict| match e {
                    CtrlMergeConflict::NotEqual(a, b) => IllFormed::Superposition(a, b),
                })?,
            act: self
                .act
                .merge(other.act)
                .map_err(|(a, b): (Action<S>, Action<S>)| {
                    IllFormed::IncompatibleStackActions(a, b)
                })?,
            update: self
                .update
                .merge(other.update)
                .map_err(|(a, b): (Update<I>, Update<I>)| {
                    IllFormed::IncompatibleCallbacks(Box::new(a), Box::new(b))
                })?,
        })
    }
}

impl<I: Input> Merge for Update<I> {
    type Error = (Self, Self);
    #[inline]
    fn merge(self, other: Self) -> Result<Self, Self::Error> {
        if self == other {
            Ok(self)
        } else {
            Err((self, other))
        }
    }
}

impl<S: Stack> Merge for Action<S> {
    type Error = (Self, Self);
    #[inline]
    fn merge(self, other: Self) -> Result<Self, Self::Error> {
        if self == other {
            Ok(self)
        } else {
            Err((self, other))
        }
    }
}<|MERGE_RESOLUTION|>--- conflicted
+++ resolved
@@ -104,16 +104,12 @@
     fn merge(mut self, other: Self) -> Result<Self, Self::Error> {
         Ok(Self {
             transitions: self.transitions.merge(other.transitions)?,
-<<<<<<< HEAD
-            non_accepting: other.non_accepting.and(self.non_accepting),
-=======
             non_accepting: if self.non_accepting.is_empty() || other.non_accepting.is_empty() {
                 vec![]
             } else {
                 self.non_accepting.extend(other.non_accepting);
                 self.non_accepting
             },
->>>>>>> 0517cab3
             tag: unwrap!(self.tag.merge(other.tag)),
         })
     }
