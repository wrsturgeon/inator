--- conflicted
+++ resolved
@@ -47,8 +47,6 @@
     UnsortedStates,
     /// Reference to a tagged state, but no state has that tag.
     TagDNE(String),
-<<<<<<< HEAD
-=======
     /// Two states have identical tags.
     DuplicateTag(String),
     /// An initial state expects an accumulator argument that is not `()`.
@@ -57,7 +55,6 @@
     TypeMismatch(String, String),
     /// An accepting state returns the wrong type.
     WrongReturnType(String, String),
->>>>>>> c2f4e709
 }
 
 impl<I: Input, S: Stack> IllFormed<I, S, usize> {
@@ -87,13 +84,10 @@
             IllFormed::DuplicateState => IllFormed::DuplicateState,
             IllFormed::UnsortedStates => IllFormed::UnsortedStates,
             IllFormed::TagDNE(s) => IllFormed::TagDNE(s),
-<<<<<<< HEAD
-=======
             IllFormed::DuplicateTag(s) => IllFormed::DuplicateTag(s),
             IllFormed::InitialNotUnit(s) => IllFormed::InitialNotUnit(s),
             IllFormed::TypeMismatch(a, b) => IllFormed::TypeMismatch(a, b),
             IllFormed::WrongReturnType(a, b) => IllFormed::WrongReturnType(a, b),
->>>>>>> c2f4e709
         }
     }
 }
