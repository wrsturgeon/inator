/*
 * This Source Code Form is subject to the terms of the Mozilla Public
 * License, v. 2.0. If a copy of the MPL was not distributed with this
 * file, You can obtain one at https://mozilla.org/MPL/2.0/.
 */

//! Translate an automaton into Rust source code.

use crate::{
    Action, CurryInput, CurryStack, Graph, IllFormed, Input, Range, RangeMap, Stack, State,
    Transition,
};
use core::borrow::Borrow;
use std::collections::BTreeSet;

/// Translate a value into Rust source code that reproduces it.
pub trait ToSrc {
    /// Translate a value into Rust source code that reproduces it.
    #[must_use]
    fn to_src(&self) -> String;
    /// Translate a type into Rust source code that reproduces it.
    #[must_use]
    fn src_type() -> String;
}

impl ToSrc for () {
    #[inline(always)]
    #[must_use]
    fn to_src(&self) -> String {
        Self::src_type()
    }
    #[inline]
    #[must_use]
    fn src_type() -> String {
        "()".to_owned()
    }
}

impl ToSrc for usize {
    #[inline]
    #[must_use]
    fn to_src(&self) -> String {
        format!("{self}")
    }
    #[inline]
    #[must_use]
    fn src_type() -> String {
        "usize".to_owned()
    }
}

impl ToSrc for u8 {
    #[inline]
    #[must_use]
    fn to_src(&self) -> String {
        // format!("{self}")
        format!("b'{}'", self.escape_ascii())
    }
    #[inline]
    #[must_use]
    fn src_type() -> String {
        "u8".to_owned()
    }
}

impl ToSrc for char {
    #[inline]
    #[must_use]
    fn to_src(&self) -> String {
        format!("'{}'", self.escape_default())
    }
    #[inline]
    #[must_use]
    fn src_type() -> String {
        "char".to_owned()
    }
}

impl<T: ToSrc> ToSrc for BTreeSet<T> {
    #[inline]
    #[must_use]
    fn to_src(&self) -> String {
        let mut iter = self.iter();
        let Some(fst) = iter.next() else {
            return format!("{}::new()", Self::src_type());
        };
        let Some(snd) = iter.next() else {
            return format!("core::iter::once({}).collect()", fst.to_src());
        };
        format!(
            "[{}, {}{}].collect()",
            fst.to_src(),
            snd.to_src(),
            iter.fold(String::new(), |acc, x| format!("{acc}, {}", x.to_src())),
        )
    }
    #[inline]
    #[must_use]
    fn src_type() -> String {
        "std::collections::BTreeSet::<usize>".to_owned()
    }
}

impl<T: ToSrc> ToSrc for Option<T> {
    #[inline]
    #[must_use]
    fn to_src(&self) -> String {
        self.as_ref()
            .map_or_else(|| "None".to_owned(), |x| format!("Some({})", x.to_src()))
    }
    #[inline]
    #[must_use]
    fn src_type() -> String {
        format!("Option::<{}>", T::src_type())
    }
}

impl<T: ToSrc, E: ToSrc> ToSrc for Result<T, E> {
    #[inline]
    #[must_use]
    fn to_src(&self) -> String {
        self.as_ref().map_or_else(
            |e| format!("Err({})", e.to_src()),
            |x| format!("Some({})", x.to_src()),
        )
    }
    #[inline]
    #[must_use]
    fn src_type() -> String {
        format!("Result::<{}, {}>", T::src_type(), E::src_type())
    }
}

impl ToSrc for String {
    #[inline]
    #[must_use]
    fn to_src(&self) -> String {
        format!("\"{self}\".to_owned()")
    }
    #[inline]
    #[must_use]
    fn src_type() -> String {
        "String".to_owned()
    }
}

impl<T: Clone + Ord + ToSrc> ToSrc for Range<T> {
    #[inline]
    #[must_use]
    fn to_src(&self) -> String {
        format!("{}..={}", self.first.to_src(), self.last.to_src())
    }
    #[inline(always)]
    #[must_use]
    fn src_type() -> String {
        T::src_type()
    }
}

impl<I: Input, S: Stack> Graph<I, S, usize> {
    /// Translate a value into Rust source code that reproduces it.
    /// # Errors
    /// If this automaton is ill-formed.
    #[inline]
    #[allow(clippy::arithmetic_side_effects)] // <-- String concatenation with `+`
    pub fn to_src(&self) -> Result<String, IllFormed<I, S, usize>> {
        let input_t = I::src_type();
        let output_t = self.output_type()?.unwrap_or_else(|| {
            /* "core::convert::Infallible" */
            "()".to_owned()
        });
        let stack_t = S::src_type();
        Ok(format!(
            r#"//! Automatically generated with [inator](https://crates.io/crates/inator).

#![allow(dead_code, unused_variables)]

/// Descriptive parsing error.
#[allow(dead_code)]
#[derive(Clone, Debug, PartialEq)]
pub enum Error {{
    /// Token without any relevant rule.
    Absurd {{
        /// Index of the token that caused this error.
        index: usize,
        /// Particular token that didn't correspond to a rule.
        token: {input_t},
    }},
    /// Token that would have closed a delimiter, but the delimiter wasn't open.
    Unopened {{
        /// Index of the token that caused this error.
        index: usize,
        /// Type of thing that wasn't opened (e.g. parentheses).
        delimiter: {stack_t},
        /// What actually was open (e.g. you tried to close parentheses, but a bracket was open).
        instead: Option<{stack_t}>,
    }},
    /// After parsing all input, a delimiter remains open (e.g. "(a, b, c").
    Unclosed {{
        /// Index at which the delimiter was opened (e.g., for parentheses, the index of the relevant '(').
        opened: usize,
        /// Type of thing that wasn't closed (e.g. parentheses).
        delimiter: {stack_t},
    }},
    /// Ended on a user-defined non-accepting state.
    UserDefined {{
        /// User-defined error message.
        message: &'static str,
    }},
}}

type R<I> = Result<(Option<(usize, {stack_t}, Option<F<I>>)>, {output_t}), Error>;

#[repr(transparent)]
struct F<I>(fn(&mut I, Option<{stack_t}>, {output_t}) -> R<I>);

#[inline]
pub fn parse<I: IntoIterator<Item = {input_t}>>(input: I) -> Result<{output_t}, Error> {{
    match state_{}(
        &mut input.into_iter().enumerate(),
        None,
        Default::default(),
    )? {{
        (None, out) => Ok(out),
        (Some((index, context, None)), out) => panic!("Some(({{index:?}}, {{context:?}}, None))"),
        (Some((index, delimiter, Some(F(_)))), _) => Err(Error::Unopened {{ index, delimiter, instead: None, }}),
    }}
}}{}"#,
            self.initial,
            self.states
                .iter()
                .enumerate()
                .try_fold(String::new(), |acc, (i, s)| Ok(acc + &s.to_src(i)?))?,
        ))
    }
}

impl<I: Input, S: Stack> State<I, S, usize> {
    /// Translate a value into Rust source code that reproduces it.
    #[inline]
    fn to_src(&self, i: usize) -> Result<String, IllFormed<I, S, usize>> {
        let input_t = self.input_type()?.unwrap_or_else(|| {
            /* "core::convert::Infallible" */
            "()".to_owned()
        });
        Ok(format!(
            r#"


#[inline]
fn state_{i}<I: Iterator<Item = (usize, {})>>(input: &mut I, context: Option<{}>, acc: {input_t}) -> R<I> {{
    match input.next() {{
        None => {},
        Some((index, token)) => {},
    }}
}}"#,
            I::src_type(),
            S::src_type(),
<<<<<<< HEAD
            self.non_accepting.as_ref().map_or_else(
                || "Ok((None, acc))".to_owned(),
                |msg| format!("Err(Error::UserDefined {{ message: \"{msg}\" }})")
=======
            self.non_accepting.first().map_or_else(
                || "Ok((None, acc))".to_owned(),
                |fst| {
                    get!(self.non_accepting, 1..).iter().fold(
                        format!("Err(Error::UserDefined {{ messages: vec![{fst}"),
                        |acc, msg| format!("{acc}, {msg}"),
                    ) + "] }})"
                }
>>>>>>> 0517cab3
            ),
            self.transitions.to_src(),
        ))
    }
}

impl<I: Input, S: Stack> CurryStack<I, S, usize> {
    /// Translate a value into Rust source code that reproduces it.
    #[inline]
    #[must_use]
    #[allow(clippy::arithmetic_side_effects)] // <-- string concatenation with `+`
    fn to_src(&self) -> String {
        format!(
            r#"match (&context, &token) {{{}
            _ => Err(Error::Absurd {{ index, token }}),
        }}"#,
            self.wildcard
                .iter()
                .map(|v| (None, v))
                .chain(self.map_none.iter().map(|v| (Some(None), v)))
                .chain(
                    self.map_some
                        .iter()
                        .map(|(k, v)| (Some(Some(k.to_src())), v))
                )
                .fold(String::new(), |acc, (k, v)| acc
                    + &v.to_src(
                        k.as_ref().map(|opt| opt.as_ref().map(Borrow::borrow))
                    ))
        )
    }
}

impl<I: Input, S: Stack> CurryInput<I, S, usize> {
    /// Translate a value into Rust source code that reproduces it.
    #[inline]
    #[must_use]
    fn to_src(&self, stack_symbol: Option<Option<&str>>) -> String {
        let s = stack_symbol.map_or_else(
            || "_".to_owned(),
            |sym| sym.map_or_else(|| "None".to_owned(), |x| format!("Some({x})")),
        );
        match *self {
            Self::Wildcard(ref etc) => format!(
                r#"
            (&{s}, _) => {},"#,
                etc.to_src(stack_symbol),
            ),
            Self::Scrutinize(ref etc) => etc.to_src(stack_symbol),
        }
    }
}

impl<I: Input, S: Stack> RangeMap<I, S, usize> {
    /// Translate a value into Rust source code that reproduces it.
    #[inline]
    #[must_use]
    fn to_src(&self, stack_symbol: Option<Option<&str>>) -> String {
        let s = stack_symbol.map_or_else(
            || "_".to_owned(),
            |sym| sym.map_or_else(|| "None".to_owned(), |x| format!("Some({x})")),
        );
        self.entries.iter().fold(String::new(), |acc, (k, v)| {
            format!(
                r#"{acc}
            (&{s}, &({})) => {},"#,
                k.to_src(),
                v.to_src(stack_symbol),
            )
        })
    }
}

impl<I: Input, S: Stack> Transition<I, S, usize> {
    /// Translate a value into Rust source code that reproduces it.
    #[inline]
    #[must_use]
    #[allow(clippy::todo)] // TODO: what the fuck does the last case mean?
    fn to_src(&self, stack_symbol: Option<Option<&str>>) -> String {
        let dst = self.dst;
        let f = self.update.src;
        match self.act {
            Action::Local => format!(
                r#"match state_{dst}(input, context, ({f})(acc, token))? {{
                (None, _) => todo!(),
                (Some((_, _, None)), acc) => Ok(acc),
                (Some((idx, ctx, Some(F(f)))), out) => f(input, Some(ctx), out),
            }}"#,
            ),
            Action::Push(ref s) => {
                let src = s.to_src();
                format!(
                    r#"match state_{dst}(input, Some({src}), ({f})(acc, token))? {{
                (None | Some((_, _, None)), _) => Err(Error::Unclosed {{ opened: index, delimiter: {src}, }}),
                (Some((idx, ctx, Some(F(f)))), out) => f(input, Some(ctx), out),
            }}"#,
                )
            }
            Action::Pop => match stack_symbol {
                Some(Some(s)) => {
                    format!("Ok((Some((index, {s}, Some(F(state_{dst})))), ({f})(acc, token)))")
                }
                _ => todo!(),
            },
        }
    }
}<|MERGE_RESOLUTION|>--- conflicted
+++ resolved
@@ -256,11 +256,6 @@
 }}"#,
             I::src_type(),
             S::src_type(),
-<<<<<<< HEAD
-            self.non_accepting.as_ref().map_or_else(
-                || "Ok((None, acc))".to_owned(),
-                |msg| format!("Err(Error::UserDefined {{ message: \"{msg}\" }})")
-=======
             self.non_accepting.first().map_or_else(
                 || "Ok((None, acc))".to_owned(),
                 |fst| {
@@ -269,7 +264,6 @@
                         |acc, msg| format!("{acc}, {msg}"),
                     ) + "] }})"
                 }
->>>>>>> 0517cab3
             ),
             self.transitions.to_src(),
         ))
