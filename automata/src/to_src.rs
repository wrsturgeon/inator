/*
 * This Source Code Form is subject to the terms of the Mozilla Public
 * License, v. 2.0. If a copy of the MPL was not distributed with this
 * file, You can obtain one at https://mozilla.org/MPL/2.0/.
 */

//! Translate an automaton into Rust source code.

use crate::{
    Ctrl, Curry, Deterministic, Graph, IllFormed, Input, Range, RangeMap, State, Transition,
    Update, FF,
};
use core::ops::Bound;
use std::collections::{BTreeMap, BTreeSet};

/// Translate a value into Rust source code that reproduces it.
pub trait ToSrc {
    /// Translate a value into Rust source code that reproduces it.
    #[must_use]
    fn to_src(&self) -> String;
    /// Translate a type into Rust source code that reproduces it.
    #[must_use]
    fn src_type() -> String;
}

impl ToSrc for () {
    #[inline(always)]
    #[must_use]
    fn to_src(&self) -> String {
        Self::src_type()
    }
    #[inline]
    #[must_use]
    fn src_type() -> String {
        "()".to_owned()
    }
}

impl ToSrc for u16 {
    #[inline]
    #[must_use]
    fn to_src(&self) -> String {
        format!("{self}")
    }
    #[inline]
    #[must_use]
    fn src_type() -> String {
        "u16".to_owned()
    }
}

impl ToSrc for u32 {
    #[inline]
    #[must_use]
    fn to_src(&self) -> String {
        format!("{self}")
    }
    #[inline]
    #[must_use]
    fn src_type() -> String {
        "u32".to_owned()
    }
}

impl ToSrc for u64 {
    #[inline]
    #[must_use]
    fn to_src(&self) -> String {
        format!("{self}")
    }
    #[inline]
    #[must_use]
    fn src_type() -> String {
        "u64".to_owned()
    }
}

impl ToSrc for u128 {
    #[inline]
    #[must_use]
    fn to_src(&self) -> String {
        format!("{self}")
    }
    #[inline]
    #[must_use]
    fn src_type() -> String {
        "u128".to_owned()
    }
}

impl ToSrc for usize {
    #[inline]
    #[must_use]
    fn to_src(&self) -> String {
        format!("{self}")
    }
    #[inline]
    #[must_use]
    fn src_type() -> String {
        "usize".to_owned()
    }
}

impl ToSrc for u8 {
    #[inline]
    #[must_use]
    fn to_src(&self) -> String {
        format!("b'{}'", self.escape_ascii())
    }
    #[inline]
    #[must_use]
    fn src_type() -> String {
        "u8".to_owned()
    }
}

impl ToSrc for char {
    #[inline]
    #[must_use]
    fn to_src(&self) -> String {
        format!("'{}'", self.escape_default())
    }
    #[inline]
    #[must_use]
    fn src_type() -> String {
        "char".to_owned()
    }
}

impl<T: ToSrc> ToSrc for BTreeSet<T> {
    #[inline]
    #[must_use]
    fn to_src(&self) -> String {
        let mut iter = self.iter();
        let Some(fst) = iter.next() else {
            return format!("{}::new()", Self::src_type());
        };
        let Some(snd) = iter.next() else {
            return format!("core::iter::once({}).collect()", fst.to_src());
        };
        format!(
            "[{}, {}{}].into_iter().collect()",
            fst.to_src(),
            snd.to_src(),
            iter.fold(String::new(), |acc, x| format!("{acc}, {}", x.to_src())),
        )
    }
    #[inline]
    #[must_use]
    fn src_type() -> String {
        format!("std::collections::BTreeSet::<{}>", T::src_type())
    }
}

impl<T: ToSrc> ToSrc for Option<T> {
    #[inline]
    #[must_use]
    fn to_src(&self) -> String {
        self.as_ref()
            .map_or_else(|| "None".to_owned(), |x| format!("Some({})", x.to_src()))
    }
    #[inline]
    #[must_use]
    fn src_type() -> String {
        format!("Option::<{}>", T::src_type())
    }
}

impl<T: ToSrc, E: ToSrc> ToSrc for Result<T, E> {
    #[inline]
    #[must_use]
    fn to_src(&self) -> String {
        self.as_ref().map_or_else(
            |e| format!("Err({})", e.to_src()),
            |x| format!("Ok({})", x.to_src()),
        )
    }
    #[inline]
    #[must_use]
    fn src_type() -> String {
        format!("Result::<{}, {}>", T::src_type(), E::src_type())
    }
}

impl ToSrc for String {
    #[inline]
    #[must_use]
    fn to_src(&self) -> String {
        if self.is_empty() {
            "String::new()".to_owned()
        } else {
            format!("\"{}\".to_owned()", self.escape_default())
        }
    }
    #[inline]
    #[must_use]
    fn src_type() -> String {
        "String".to_owned()
    }
}

impl ToSrc for &str {
    #[inline]
    #[must_use]
    fn to_src(&self) -> String {
        format!("\"{}\"", self.escape_default())
    }
    #[inline]
    #[must_use]
    fn src_type() -> String {
        "&'static str".to_owned()
    }
}

impl<T: Clone + Ord + ToSrc> ToSrc for Range<T> {
    #[inline]
    #[must_use]
    fn to_src(&self) -> String {
        format!("{}..={}", self.first.to_src(), self.last.to_src())
    }
    #[inline(always)]
    #[must_use]
    fn src_type() -> String {
        T::src_type()
    }
}

impl<I: Input> Deterministic<I> {
    /// Translate a value into Rust source code that reproduces it.
    /// # Errors
    /// If this automaton is ill-formed.
    #[inline]
    #[allow(clippy::arithmetic_side_effects)] // <-- String concatenation with `+`
    pub fn to_src(&self) -> Result<String, IllFormed<I, usize>> {
        let token_t = I::src_type();
        let output_t = self.output_type()?.unwrap_or("core::convert::Infallible");
        Ok(format!(
            r#"//! Automatically generated with [inator](https://crates.io/crates/inator).

#![allow(dead_code, unused_variables)]

/// Descriptive parsing error.
#[allow(dead_code)]
#[derive(Clone, Debug, PartialEq)]
pub enum Error {{
    /// Token without any relevant rule.
    Absurd {{
        /// Index of the token that caused this error.
        index: usize,
        /// Particular token that didn't correspond to a rule.
        token: {token_t},
    }},
    /// Token that would have closed a delimiter, but the delimiter wasn't open.
    Unopened {{
        /// What was actually open, if anything, and the index of the token that opened it.
        what_was_open: Option<(&'static str, usize)>,
        /// Index of the token that caused this error.
        index: usize,
    }},
    /// After parsing all input, a delimiter remains open (e.g. "(a, b, c").
    Unclosed {{
        /// Region (user-defined name) that was not closed. Sensible to be e.g. "parentheses" for `(...)`.
        region: &'static str,
        /// Index at which the delimiter was opened (e.g., for parentheses, the index of the relevant '(').
        opened: usize,
    }},
    /// Ended on a user-defined non-accepting state.
    UserDefined {{
        /// User-defined error message.
        messages: &'static [&'static str],
    }},
}}

type R<I> = Result<(Option<(usize, Option<F<I>>)>, {output_t}), Error>;

#[repr(transparent)]
struct F<I>(fn(&mut I, {output_t}) -> R<I>);

#[inline]
pub fn parse<I: IntoIterator<Item = {token_t}>>(input: I) -> Result<{output_t}, Error> {{
    state_{}(&mut input.into_iter().enumerate(), (), None)
}}{}
"#,
            self.initial,
            self.states
                .iter()
                .enumerate()
                .try_fold(String::new(), |acc, (i, s)| Ok(
                    acc + &s.to_src(i, &self.states, &self.tags)?
                ))?,
        ))
    }
}

impl<I: Input> State<I, usize> {
    /// Translate a value into Rust source code that reproduces it.
    #[inline]
    fn to_src(
        &self,
        i: usize,
        all_states: &[Self],
        all_tags: &BTreeMap<String, usize>,
    ) -> Result<String, IllFormed<I, usize>> {
        let input_t = self
            .input_type(all_states, all_tags)?
            .unwrap_or("core::convert::Infallible");
        let token_t = I::src_type();
        let on_some = self.transitions.to_src();
        let on_none = self.non_accepting.first().map_or_else(
            || {
                "stack_top.map_or(
            Ok(acc),
            |(region, opened)| Err(Error::Unclosed { region, opened }),
        )"
                .to_owned()
            },
            |fst| {
                self.non_accepting
                    .range((Bound::Excluded(fst.clone()), Bound::Unbounded))
                    .fold(
                        format!(
                            "Err(Error::UserDefined {{ messages: &[{}",
                            fst.as_str().to_src(),
                        ),
                        |acc, msg| format!("{acc}, {}", msg.as_str().to_src()),
                    )
                    + "] })"
            },
        );
        Ok(format!(
            r#"


#[inline]
fn state_{i}<I: Iterator<Item = (usize, {token_t})>>(input: &mut I, acc: {input_t}, stack_top: Option<(&'static str, usize)>) -> Result<{input_t}, Error> {{
    match input.next() {{
        None => {on_none},
        Some((index, token)) => match token {{{on_some}
            _ => Err(Error::Absurd {{ index, token }}),
        }},
    }}
}}"#,
        ))
    }
}

impl<I: Input> Curry<I, usize> {
    /// Translate a value into Rust source code that reproduces it.
    #[inline]
    #[must_use]
    fn to_src(&self) -> String {
        match *self {
            Self::Wildcard(ref etc) => format!(
                r#"
            _ => {},"#,
                etc.to_src(),
            ),
            Self::Scrutinize(ref etc) => etc.to_src(),
        }
    }
}

impl<I: Input> RangeMap<I, usize> {
    /// Translate a value into Rust source code that reproduces it.
    #[inline]
    #[must_use]
    fn to_src(&self) -> String {
        self.0.iter().fold(String::new(), |acc, (k, v)| {
            format!(
                r#"{acc}
            {} => {},"#,
                k.to_src(),
                v.to_src(),
            )
        })
    }
}

impl<I: Input> Transition<I, usize> {
    /// Translate a value into Rust source code that reproduces it.
    #[inline]
    #[must_use]
    fn to_src(&self) -> String {
        match *self {
            Self::Lateral {
                dst,
                update: Update { ref src, .. },
            } => format!("state_{dst}(input, ({src})(acc, token), stack_top)"),
            Self::Call {
                region,
                detour,
                dst,
                combine: FF { ref src, .. },
            } => format!(
                r#"{{
                let detour = state_{detour}(input, (), Some(({}, index)))?;
                let postprocessed = ({src})(acc, detour);
                state_{dst}(input, postprocessed, stack_top)
            }}"#,
                region.to_src(),
            ),
            Self::Return { region } => {
                format!(
                    "match stack_top {{
                Some((region, _)) if region == {} => Ok(acc),
                _ => Err(Error::Unopened {{ what_was_open: stack_top, index }})
            }}",
                    region.to_src(),
                )
            }
        }
    }
}

impl<I: Input, C: Ctrl<I>> ToSrc for Graph<I, C> {
    #[inline]
    fn to_src(&self) -> String {
        format!(
<<<<<<< HEAD
            "{} {{ states: {}, initial: {}, tags: {} }}",
            Self::src_type(),
=======
            "Nondeterministic {{ states: {}, initial: {} }}",
>>>>>>> 604fdabd
            self.states.to_src(),
            self.initial.to_src(),
        )
    }
    #[inline]
    fn src_type() -> String {
        format!("Nondeterministic::<{}>", I::src_type())
    }
}

impl<T: ToSrc> ToSrc for Vec<T> {
    #[inline]
    fn to_src(&self) -> String {
        self.first().map_or_else(
            || "vec![]".to_owned(),
            |fst| {
                format!(
                    "vec![{}{}]",
                    fst.to_src(),
                    get!(self, 1..)
                        .iter()
                        .fold(String::new(), |acc, x| format!("{acc}, {}", x.to_src()))
                )
            },
        )
    }
    #[inline]
    fn src_type() -> String {
        format!("Vce::<{}>", T::src_type())
    }
}

impl<I: Input, C: Ctrl<I>> ToSrc for State<I, C> {
    #[inline]
    fn to_src(&self) -> String {
        format!(
            "State {{ transitions: {}, non_accepting: {} }}",
            self.transitions.to_src(),
            self.non_accepting.to_src(),
        )
    }
    #[inline]
    fn src_type() -> String {
        format!("State::<{}, BTreeSet<usize>>", I::src_type(),)
    }
}

impl<I: Input, C: Ctrl<I>> ToSrc for Curry<I, C> {
    #[inline]
    fn to_src(&self) -> String {
        match *self {
            Self::Wildcard(ref w) => format!("Curry::Wildcard({})", w.to_src()),
            Self::Scrutinize(ref s) => format!("Curry::Scrutinize({})", s.to_src()),
        }
    }
    #[inline]
    fn src_type() -> String {
        format!("Curry::<{}, BTreeSet<usize>>", I::src_type(),)
    }
}

impl<I: Input, C: Ctrl<I>> ToSrc for RangeMap<I, C> {
    #[inline]
    fn to_src(&self) -> String {
        format!("RangeMap({})", self.0.to_src())
    }
    #[inline]
    fn src_type() -> String {
        format!("RangeMap::<{}, BTreeSet<usize>>", I::src_type(),)
    }
}

impl<K: Clone + Ord + ToSrc, V: Clone + ToSrc> ToSrc for BTreeMap<K, V> {
    #[inline]
    fn to_src(&self) -> String {
        match self.len() {
            0 => "BTreeMap::new()".to_owned(),
            1 => format!("iter::once({}).collect()", {
                let (k, v) = unwrap!(self.first_key_value());
                (k.clone(), v.clone()).to_src()
            }),
            _ => format!(
                "{}.into_iter().collect()",
                self.iter()
                    .map(|(k, v)| (k.clone(), v.clone()))
                    .collect::<Vec<_>>()
                    .to_src()
            ),
        }
    }
    #[inline]
    fn src_type() -> String {
        format!("BTreeMap::<{}, {}>", K::src_type(), V::src_type())
    }
}

impl<A: ToSrc, B: ToSrc> ToSrc for (A, B) {
    #[inline]
    fn to_src(&self) -> String {
        format!("({}, {})", self.0.to_src(), self.1.to_src())
    }
    #[inline]
    fn src_type() -> String {
        format!("({}, {})", A::src_type(), B::src_type())
    }
}

impl<I: Input, C: Ctrl<I>> ToSrc for Transition<I, C> {
    #[inline]
    fn to_src(&self) -> String {
        match *self {
            Self::Lateral {
                ref dst,
                ref update,
            } => format!(
                "Transition::Lateral {{ dst: {}, update: {} }}",
                dst.to_src(),
                update.to_src(),
            ),
            Self::Call {
                region,
                ref detour,
                ref dst,
                ref combine,
            } => format!(
                "Transition::Call {{ region: {}, detour: {}, dst: {}, combine: {} }}",
                region.to_src(),
                detour.to_src(),
                dst.to_src(),
                combine.to_src(),
            ),
            Self::Return { region } => {
                format!("Transition::Return {{ region: {} }}", region.to_src())
            }
        }
    }
    #[inline]
    fn src_type() -> String {
        format!("Transition::<{}, BTreeSet<usize>>", I::src_type(),)
    }
}

impl<I: Input> ToSrc for Update<I> {
    #[inline]
    fn to_src(&self) -> String {
        format!("update!({})", self.src.to_src())
    }
    #[inline]
    fn src_type() -> String {
        format!("Update::<{}>", I::src_type())
    }
}

impl ToSrc for FF {
    #[inline]
    fn to_src(&self) -> String {
        format!("ff!({})", self.src)
    }
    #[inline]
    fn src_type() -> String {
        "FF".to_owned()
    }
}<|MERGE_RESOLUTION|>--- conflicted
+++ resolved
@@ -416,12 +416,8 @@
     #[inline]
     fn to_src(&self) -> String {
         format!(
-<<<<<<< HEAD
-            "{} {{ states: {}, initial: {}, tags: {} }}",
+            "{} {{ states: {}, initial: {} }}",
             Self::src_type(),
-=======
-            "Nondeterministic {{ states: {}, initial: {} }}",
->>>>>>> 604fdabd
             self.states.to_src(),
             self.initial.to_src(),
         )
