--- conflicted
+++ resolved
@@ -10,11 +10,7 @@
     try_merge, Check, Ctrl, CurryInput, CurryStack, IllFormed, Input, InputError, ParseError,
     RangeMap, Stack, State, Transition,
 };
-<<<<<<< HEAD
-use core::{cmp::Ordering, iter, num::NonZeroUsize};
-=======
-use core::{iter, mem, num::NonZeroUsize};
->>>>>>> ad128071
+use core::{cmp::Ordering, iter, mem, num::NonZeroUsize};
 use std::{
     collections::{btree_map, BTreeMap, BTreeSet},
     ffi::OsStr,
@@ -283,31 +279,6 @@
             })
     }
 
-<<<<<<< HEAD
-    /// Check if states are sorted.
-    /// # Errors
-    /// If there are duplicate states or any out of order.
-    #[inline]
-    pub fn check_sorted(&self) -> Result<(), IllFormed<I, S, C>> {
-        self.states
-            .iter()
-            .try_fold(None, |mlast, curr| {
-                mlast.map_or(Ok(Some(curr)), |last: &State<I, S, C>| {
-                    match last.cmp(curr) {
-                        Ordering::Less => Ok(Some(curr)),
-                        Ordering::Equal => Err(IllFormed::DuplicateState(Box::new(curr.clone()))),
-                        Ordering::Greater => Err(IllFormed::UnsortedStates(
-                            Box::new(last.clone()),
-                            Box::new(curr.clone()),
-                        )),
-                    }
-                })
-            })
-            .map(|_| {})
-    }
-
-=======
->>>>>>> ad128071
     /// Change nothing about the semantics but sort the internal vector of states.
     #[inline]
     #[allow(clippy::missing_panics_doc, unused_unsafe)]
