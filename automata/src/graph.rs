--- conflicted
+++ resolved
@@ -296,21 +296,6 @@
     /// # Errors
     /// If multiple accepting states attempt to return different types.
     #[inline]
-<<<<<<< HEAD
-    #[allow(clippy::missing_panics_doc)]
-    pub fn output_type(&self) -> Result<Option<String>, IllFormed<I, S, C>> {
-        self.states
-            .iter()
-            .filter(|&state| state.non_accepting.is_empty())
-            .try_fold(None, |acc, state| {
-                acc.merge(state.input_type(&self.states, &self.tags)?)
-                    .map_or_else(
-                        |(a, b)| {
-                            if a == b {
-                                Ok(Some(a))
-                            } else {
-                                Err(IllFormed::TypeMismatch(a, b))
-=======
     pub fn output_type(&self) -> Result<Option<&str>, IllFormed<I, C>> {
         self.states
             .iter()
@@ -326,7 +311,6 @@
                                         input_t.to_owned(),
                                     ));
                                 }
->>>>>>> 9bf5645d
                             }
                         },
                         Ok,
@@ -349,28 +333,17 @@
                 )
             })
             .try_fold(None, |acc, state| {
-<<<<<<< HEAD
-                acc.merge(state.input_type(&self.states, &self.tags)?)
-                    .map_or_else(
-=======
                 let shit = acc.merge(state.transitions.values().try_fold(None, |accc, t| {
                     accc.merge(t.input_type()).map_or_else(
->>>>>>> 9bf5645d
                         |(a, b)| {
                             if a == b {
                                 Ok(Some(a))
                             } else {
-<<<<<<< HEAD
-                                Err(IllFormed::TypeMismatch(a, b))
-=======
                                 Err(IllFormed::TypeMismatch(a.to_owned(), b.to_owned()))
->>>>>>> 9bf5645d
                             }
                         },
                         Ok,
                     )
-<<<<<<< HEAD
-=======
                 })?);
                 shit.map_or_else(
                     |(a, b)| {
@@ -382,7 +355,6 @@
                     },
                     Ok,
                 )
->>>>>>> 9bf5645d
             })
     }
 
