--- conflicted
+++ resolved
@@ -176,13 +176,10 @@
 
 // TODO: derive ToSrc
 
-<<<<<<< HEAD
 // TODO: Macro that isn't context-aware but just dumps the codegen right there
 
 mod call;
-mod fixpoint;
 mod num;
-mod recurse;
 
 #[cfg(test)]
 mod test;
@@ -190,16 +187,10 @@
 pub use {
     call::call,
     fixpoint::{fixpoint, Fixpoint},
-    inator_automata::*,
+    inator_automata::{Deterministic as Parser, *},
     num::{digit, integer},
     recurse::{recurse, Recurse},
 };
-=======
-#[cfg(test)]
-mod test;
-
-pub use inator_automata::{Deterministic as Parser, *};
->>>>>>> 604fdabd
 
 use core::iter;
 use std::collections::{BTreeMap, BTreeSet};
