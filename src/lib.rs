--- conflicted
+++ resolved
@@ -206,12 +206,8 @@
 pub use {
     f::{F, FF},
     fixpoint::{fixpoint, Fixpoint},
-<<<<<<< HEAD
     inator_automata::*,
     num::{digit, integer},
-=======
-    inator_automata::{Deterministic as Parser, *},
->>>>>>> 9bf5645d
     recurse::{recurse, Recurse},
 };
 
