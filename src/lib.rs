--- conflicted
+++ resolved
@@ -142,17 +142,12 @@
 mod fixpoint;
 mod recurse;
 
-<<<<<<< HEAD
-pub use {
-    fixpoint::{fixpoint, Fixpoint},
-    recurse::{recurse, Recurse},
-};
-=======
 #[cfg(test)]
 mod test;
 
 pub use {
     fixpoint::{fixpoint, Fixpoint},
+    recurse::{recurse, Recurse},
     inator_automata::*,
 };
 
@@ -178,5 +173,4 @@
         }],
         initial: iter::once(Ok(0)).collect(),
     }
-}
->>>>>>> c2f4e709
+}