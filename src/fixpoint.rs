--- conflicted
+++ resolved
@@ -24,13 +24,8 @@
             initial,
         } = rhs;
         for r in initial.view() {
-<<<<<<< HEAD
             match r {
                 Ok(i) => get_mut!(states, i).tag.push(self.0.clone()),
-=======
-            let _ = match r {
-                Ok(i) => get_mut!(states, i),
->>>>>>> c2f4e709
                 Err(tag) => find_tag_mut(&mut states, tag).map_or_else(
                     |_| {
                         panic!(
@@ -46,11 +41,11 @@
                     },
                 ),
             }
-<<<<<<< HEAD
-=======
-            .tag
-            .insert(self.0.clone());
->>>>>>> c2f4e709
+// <<<<<<< dev
+// =======
+//             .tag
+//             .insert(self.0.clone());
+// >>>>>>> main
         }
         Graph { states, initial }
     }
