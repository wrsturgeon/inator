--- conflicted
+++ resolved
@@ -44,21 +44,7 @@
         if tags.insert(self.0, init_set).is_some() {
             panic!("Fixpoint name already in use");
         }
-<<<<<<< HEAD
-        let orig = Graph {
-            states,
-            initial,
-            tags,
-        };
-        let orig_src = orig.to_src();
-        let out = orig.sort();
-        if out.check_sorted().is_err() {
-            panic!("Sorting error: {orig_src}");
-        }
-        out
-=======
-        Graph { states, initial }.sort()
->>>>>>> ad128071
+        Graph { states, initial, tags }.sort()
     }
 }
 
