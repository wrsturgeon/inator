#!/usr/bin/env sh

set -ex # `-u` set below

if [ -z "${QUICKCHECK_TESTS}" ]
  then
  if [ "${GITHUB_REF##*/}" = "main" ]
  then
    export QUICKCHECK_TESTS=10000000
  else
    export QUICKCHECK_TESTS=1000
  fi
fi

set -u

# Update our workbench
rustup update || :
rustup toolchain install nightly || :
rustup component add miri --toolchain nightly
git submodule update --init --recursive --remote

# Housekeeping
cargo fmt --check
cargo clippy --all-targets --no-default-features
cargo clippy --all-targets --all-features

# Non-property tests
cargo test --no-default-features
cargo test --no-default-features --examples
cargo test -r --no-default-features
cargo test -r --no-default-features --examples

# Property tests
for i in $(seq 2 8)
do
<<<<<<< HEAD
  QUICKCHECK_TESTS=$(expr ${QUICKCHECK_TESTS} / 50) QUICKCHECK_GENERATOR_SIZE=${i} cargo test --all-features
  QUICKCHECK_TESTS=$(expr ${QUICKCHECK_TESTS} / 10) QUICKCHECK_GENERATOR_SIZE=${i} cargo test --all-features -r
  QUICKCHECK_TESTS=$(expr ${QUICKCHECK_TESTS} / 10) QUICKCHECK_GENERATOR_SIZE=${i} cargo test --all-features -r --examples
=======
  QUICKCHECK_TESTS=$(expr ${QUICKCHECK_TESTS} / 10) QUICKCHECK_GENERATOR_SIZE=$(expr ${i} '*' '(' ${i} - 1 ')') cargo test -r --all-features
  QUICKCHECK_TESTS=$(expr ${QUICKCHECK_TESTS} / 10) QUICKCHECK_GENERATOR_SIZE=$(expr ${i} '*' '(' ${i} - 1 ')') cargo test -r --all-features --examples
>>>>>>> d50b6ba5
done

# Run examples
set +e
export EXAMPLES=$(cargo run --example 2>&1 | grep '^ ')
set -e
if [ ! -z "$EXAMPLES" ]
then
  echo $EXAMPLES | xargs -n 1 cargo +nightly miri run --example
fi

# Examples that are crates themselves
for dir in $(ls -A examples)
do
  if [ -d examples/$dir ]
  then
    cd examples/$dir
    cargo +nightly miri run
    cargo test
    cd ../..
  fi
done

# Extremely slow (but lovely) UB checks
cargo +nightly miri test --no-default-features
cargo +nightly miri test --no-default-features --examples
cargo +nightly miri test -r --no-default-features
cargo +nightly miri test -r --no-default-features --examples

# Nix build status
git add -A
nix build

# Recurse on the automata library
if [ -d automata ]
then
  cd automata
  ../ci.sh
  cd ..
fi

# Check for remaining `FIXME`s
grep -Rnw . --exclude-dir=target --exclude-dir=.git --exclude-dir='*JSONTestSuite*' --exclude=ci.sh -e FIXME && exit 1 || : # next line checks result

# Print remaining `TODO`s
grep -Rnw . --exclude-dir=target --exclude-dir=.git --exclude-dir='*JSONTestSuite*' --exclude=ci.sh -e TODO || :<|MERGE_RESOLUTION|>--- conflicted
+++ resolved
@@ -34,14 +34,9 @@
 # Property tests
 for i in $(seq 2 8)
 do
-<<<<<<< HEAD
-  QUICKCHECK_TESTS=$(expr ${QUICKCHECK_TESTS} / 50) QUICKCHECK_GENERATOR_SIZE=${i} cargo test --all-features
-  QUICKCHECK_TESTS=$(expr ${QUICKCHECK_TESTS} / 10) QUICKCHECK_GENERATOR_SIZE=${i} cargo test --all-features -r
-  QUICKCHECK_TESTS=$(expr ${QUICKCHECK_TESTS} / 10) QUICKCHECK_GENERATOR_SIZE=${i} cargo test --all-features -r --examples
-=======
-  QUICKCHECK_TESTS=$(expr ${QUICKCHECK_TESTS} / 10) QUICKCHECK_GENERATOR_SIZE=$(expr ${i} '*' '(' ${i} - 1 ')') cargo test -r --all-features
-  QUICKCHECK_TESTS=$(expr ${QUICKCHECK_TESTS} / 10) QUICKCHECK_GENERATOR_SIZE=$(expr ${i} '*' '(' ${i} - 1 ')') cargo test -r --all-features --examples
->>>>>>> d50b6ba5
+  QUICKCHECK_TESTS=$(expr ${QUICKCHECK_TESTS} / 50) QUICKCHECK_GENERATOR_SIZE=$(expr ${i} '*' '(' ${i} - 1 ')') cargo test --all-features
+  QUICKCHECK_TESTS=$(expr ${QUICKCHECK_TESTS} / 10) QUICKCHECK_GENERATOR_SIZE=$(expr ${i} '*' '(' ${i} - 1 ')') cargo test --all-features -r
+  QUICKCHECK_TESTS=$(expr ${QUICKCHECK_TESTS} / 10) QUICKCHECK_GENERATOR_SIZE=$(expr ${i} '*' '(' ${i} - 1 ')') cargo test --all-features -r --examples
 done
 
 # Run examples
